{
  "name": "ngxs",
  "version": "1.1.1",
  "description": "State Mangement for Angular",
  "main": "index.js",
  "scripts": {
    "build": "ngc",
<<<<<<< HEAD
    "test": "ng test",
=======
    "build:packagr": "ng-packagr -p package.json",
    "test": "ngc -p tsconfig.spec.json && jasmine dist/spec/*.spec.js",
>>>>>>> ad24e5c0
    "publish": "npm publish dist",
    "precommit": "lint-staged",
    "lint": "tslint -c tslint.json 'src/**/*.ts'",
    "prettier": "prettier --parser typescript --single-quote es5 --write \"**/*.ts\""
  },
  "repository": {
    "type": "git",
    "url": "git+https://amcdnl@github.com/amcdnl/ngxs.git"
  },
  "keywords": ["ngrx", "redux", "state", "store", "state-mangement"],
  "author": "Austin McDaniel",
  "license": "MIT",
  "bugs": {
    "url": "https://github.com/amcdnl/ngxs/issues"
  },
  "homepage": "https://github.com/amcdnl/ngxs#readme",
  "peerDependencies": {
    "@angular/core": "^5.0.0",
    "rxjs": "^5.5.6"
  },
  "devDependencies": {
    "@angular/cli": "^1.7.2",
    "@angular/common": "^5.2.7",
    "@angular/compiler": "^5.2.7",
    "@angular/compiler-cli": "^5.2.7",
    "@angular/core": "^5.2.7",
    "@angular/platform-browser": "^5.2.7",
    "@angular/platform-browser-dynamic": "^5.2.7",
    "@types/jasmine": "^2.8.0",
    "husky": "^0.14.3",
    "jasmine": "^2.8.0",
    "jasmine-core": "~2.8.0",
    "jasmine-spec-reporter": "~4.2.1",
    "karma": "~2.0.0",
    "karma-chrome-launcher": "~2.2.0",
    "karma-coverage-istanbul-reporter": "^1.2.1",
    "karma-jasmine": "~1.1.0",
    "karma-jasmine-html-reporter": "^0.2.2",
    "lint-staged": "^7.0.0",
    "ng-packagr": "2.0.0",
    "prettier": "^1.11.1",
    "reflect-metadata": "^0.1.10",
    "rxjs": "^5.5.6",
    "tsickle": "^0.27.2",
    "tslint": "^5.8.0",
    "typescript": "~2.6.2",
    "zone.js": "^0.8.4"
  },
  "ngPackage": {
    "lib": {
      "entryFile": "src/index.ts"
    }
  },
  "lint-staged": {
    "*.ts": ["npm run prettier", "git add"]
  },
  "prettier": {
    "singleQuote": true,
    "printWidth": 120,
    "tabWidth": 2
  }
}<|MERGE_RESOLUTION|>--- conflicted
+++ resolved
@@ -5,12 +5,8 @@
   "main": "index.js",
   "scripts": {
     "build": "ngc",
-<<<<<<< HEAD
     "test": "ng test",
-=======
     "build:packagr": "ng-packagr -p package.json",
-    "test": "ngc -p tsconfig.spec.json && jasmine dist/spec/*.spec.js",
->>>>>>> ad24e5c0
     "publish": "npm publish dist",
     "precommit": "lint-staged",
     "lint": "tslint -c tslint.json 'src/**/*.ts'",
